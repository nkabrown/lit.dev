{
  "name": "lit-dev-tools",
  "private": true,
  "version": "0.0.0",
  "description": "Misc tools for the lit.dev",
  "author": "Google LLC",
  "license": "BSD-3-Clause",
  "scripts": {
    "build": "../../node_modules/.bin/tsc",
    "format": "../../node_modules/.bin/prettier \"**/*.{ts,js,json,html,css,md}\" --write"
  },
  "dependencies": {
    "@web/dev-server": "^0.1.6",
    "@web/dev-server-core": "^0.3.5",
<<<<<<< HEAD
    "glob": "^7.1.6",
=======
    "fast-glob": "^3.2.5",
>>>>>>> 27d4c8cb
    "outdent": "^0.8.0",
    "playground-elements": "^0.6.2",
    "playwright": "^1.8.0"
  }
}<|MERGE_RESOLUTION|>--- conflicted
+++ resolved
@@ -2,7 +2,7 @@
   "name": "lit-dev-tools",
   "private": true,
   "version": "0.0.0",
-  "description": "Misc tools for the lit.dev",
+  "description": "Misc tools for lit.dev",
   "author": "Google LLC",
   "license": "BSD-3-Clause",
   "scripts": {
@@ -12,11 +12,7 @@
   "dependencies": {
     "@web/dev-server": "^0.1.6",
     "@web/dev-server-core": "^0.3.5",
-<<<<<<< HEAD
-    "glob": "^7.1.6",
-=======
     "fast-glob": "^3.2.5",
->>>>>>> 27d4c8cb
     "outdent": "^0.8.0",
     "playground-elements": "^0.6.2",
     "playwright": "^1.8.0"
