--- conflicted
+++ resolved
@@ -56,11 +56,7 @@
 
 {% endswitchable-sample %}
 
-<<<<<<< HEAD
-<litdev-aside type="positive">
-=======
 {% aside "positive" %}
->>>>>>> 45ace0e5
 
 Simple Attribute Converters.
 
