{
  "name": "lit-dev-content",
  "private": true,
  "version": "0.0.0",
  "description": "lit.dev site content",
  "author": "Google LLC",
  "license": "BSD-3-Clause",
  "main": "_site/index.html",
  "scripts": {
    "build": "rm -rf _site && npm run build:ts && npm run build:rollup && npm run build:site && npm run build:samples",
    "build:ts": "../../node_modules/.bin/tsc",
    "build:ts:watch": "../../node_modules/.bin/tsc --watch",
    "build:site": "eleventy",
    "build:site:watch": "rm -rf _site && eleventy --watch",
    "build:rollup": "rm -rf rollupout && rollup -c",
    "build:rollup:watch": "rm -rf rollupout && rollup -c --watch",
    "build:samples": "tsc --project samples  --noEmit",
    "build:samples:watch": "tsc --project samples --watch --noEmit",
    "dev:build:site": "rm -rf _dev && ELEVENTY_ENV=dev eleventy",
    "dev:build:site:watch": "rm -rf _dev && ELEVENTY_ENV=dev eleventy --watch",
    "dev:serve": "web-dev-server --root-dir=_dev --node-resolve --watch --open",
    "format": "../../node_modules/.bin/prettier \"**/*.{ts,js,json,html,css,md}\" --write"
  },
  "devDependencies": {
    "@11ty/eleventy": "^0.12.1",
    "@11ty/eleventy-navigation": "^0.1.6",
    "@rollup/plugin-node-resolve": "^11.2.0",
    "@web/dev-server": "^0.1.6",
    "clean-css": "^5.1.0",
    "codemirror": "^5.58.2",
    "eleventy-plugin-nesting-toc": "^1.1.0",
    "fast-glob": "^3.2.5",
    "html-minifier": "^4.0.0",
    "lit-dev-api": "^0.0.0",
    "lit-dev-tools": "^0.0.0",
    "luxon": "^1.26.0",
    "markdown-it": "^12.0.4",
    "markdown-it-anchor": "^7.0.2",
    "markdown-it-attrs": "^4.0.0",
    "rollup": "^2.23.0",
    "rollup-plugin-summary": "^1.2.3",
    "rollup-plugin-terser": "^7.0.2",
    "serve": "^11.3.0",
    "slugify": "^1.3.6"
  },
  "dependencies": {
    "@material/mwc-button": "^0.20.0",
    "@material/mwc-drawer": "^0.20.0",
<<<<<<< HEAD
    "@material/mwc-formfield": "^0.20.0",
    "@material/mwc-icon": "^0.20.0",
=======
>>>>>>> ad7b5ec8
    "@material/mwc-icon-button": "^0.20.0",
    "@material/mwc-snackbar": "^0.20.0",
    "@material/mwc-switch": "^0.20.0",
    "lit": "^2.0.0-pre.1",
    "lit-element": "^2.3.1",
    "lit-html": "^1.2.1",
    "playground-elements": "^0.8.0",
    "tarts": "^1.0.0",
    "tslib": "^2.2.0"
  }
}<|MERGE_RESOLUTION|>--- conflicted
+++ resolved
@@ -46,11 +46,7 @@
   "dependencies": {
     "@material/mwc-button": "^0.20.0",
     "@material/mwc-drawer": "^0.20.0",
-<<<<<<< HEAD
     "@material/mwc-formfield": "^0.20.0",
-    "@material/mwc-icon": "^0.20.0",
-=======
->>>>>>> ad7b5ec8
     "@material/mwc-icon-button": "^0.20.0",
     "@material/mwc-snackbar": "^0.20.0",
     "@material/mwc-switch": "^0.20.0",
